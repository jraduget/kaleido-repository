/*
 * Copyright 2008-2010 the original author or authors
 *
 * Licensed under the Apache License, Version 2.0 (the "License");
 * you may not use this file except in compliance with the License.
 * You may obtain a copy of the License at
 *
 *     http://www.apache.org/licenses/LICENSE-2.0
 *
 * Unless required by applicable law or agreed to in writing, software
 * distributed under the License is distributed on an "AS IS" BASIS,
 * WITHOUT WARRANTIES OR CONDITIONS OF ANY KIND, either express or implied.
 * See the License for the specific language governing permissions and
 * limitations under the License.
 */
package org.kaleidofoundry.core.store;

import java.io.BufferedReader;
import java.io.IOException;
import java.io.InputStreamReader;
import java.net.URI;

import org.kaleidofoundry.core.context.Context;

/**
 * <p>
<<<<<<< HEAD
 * <h3>Simple resource store usage</h3> This example will inject {@link ResourceStore} context and instance using {@link Context} annotation
 * without parameters
=======
 * <h3>First simple resource store usage</h3>
 * This example will inject  {@link ResourceStore} context and instance using {@link Context} annotation without parameters
>>>>>>> 36a46f5c
 * </p>
 * The following java env. variable have been set :
 * 
 * <pre>
 * -Dkaleido.configurations=myContext=classpath:/store/myContext.properties
 * </pre>
 * 
 * Resource file, "classpath:/store/myContext.properties" contains :
 * 
 * <pre>
 * # configuration http context properties
 * resourceStore.myResourceCtx.uriScheme=http
 * resourceStore.myResourceCtx.readonly=false
 * resourceStore.myResourceCtx.connectTimeout=1500
 * resourceStore.myResourceCtx.readTimeout=10000
 * 
 * # if you need proxy settings, uncomment and configure followings :
 * #resourceStore.myResourceCtx.proxySet=true
 * #resourceStore.myResourceCtx.proxyHost=yourProxyHost
 * #resourceStore.myResourceCtx.proxyUser=yourProxyUser
 * #resourceStore.myResourceCtx.proxyPassword=proxyUserPassword
 * 
 * </pre>
 * 
 * @author Jerome RADUGET
 */
public class ResourceStoreSample01 {

   @Context("myResourceCtx")
   protected ResourceStore resourceStore;

   /**
    * method example that use the injected store
    * 
    * @return the content of the resource "http://localhost/kaleidofoundry/it/store/foo.txt"
    * @throws ResourceException
    * @throws IOException
    */
   public String echo() throws ResourceException, IOException {

	ResourceHandler rh = null;
	BufferedReader reader = null;
	String inputLine;

	try {
	   StringBuilder stb = new StringBuilder();

	   // connect to the resource with the injected context (proxy, credentials, ...)
	   rh = resourceStore.get(URI.create("http://localhost/kaleidofoundry/it/store/foo.txt"));

	   // handle the input stream resource as usual
	   reader = new BufferedReader(new InputStreamReader(rh.getInputStream(), "UTF8"));
	   while ((inputLine = reader.readLine()) != null) {
		stb.append(inputLine).append("\n");
	   }
	   return stb.toString();

	} finally {
	   // free buffered reader
	   if (reader != null) {
		reader.close();
	   }
	   // free the resource
	   if (rh != null) {
		rh.release();
	   }
	}
   }
}<|MERGE_RESOLUTION|>--- conflicted
+++ resolved
@@ -24,13 +24,8 @@
 
 /**
  * <p>
-<<<<<<< HEAD
- * <h3>Simple resource store usage</h3> This example will inject {@link ResourceStore} context and instance using {@link Context} annotation
- * without parameters
-=======
  * <h3>First simple resource store usage</h3>
  * This example will inject  {@link ResourceStore} context and instance using {@link Context} annotation without parameters
->>>>>>> 36a46f5c
  * </p>
  * The following java env. variable have been set :
  * 
